# mesh_console.py
#
# Copyright (C) 2024, 2025 Florian Lengyel WM2D
#
# This program is free software: you can redistribute it and/or modify
# it under the terms of the GNU General Public License as published by
# the Free Software Foundation, either version 3 of the License, or
# (at your option) any later version.
#
# This program is distributed in the hope that it will be useful,
# but WITHOUT ANY WARRANTY; without even the implied warranty of
# MERCHANTABILITY or FITNESS FOR A PARTICULAR PURPOSE. See the
# GNU General Public License for more details.
#
# You should have received a copy of the GNU General Public License
# along with this program. If not, see <https://www.gnu.org/licenses/>.

import argparse
import asyncio
from pubsub import pub
from meshtastic.serial_interface import SerialInterface
import serial.tools.list_ports
from src.station.utils.logger import configure_logger, get_available_levels
from src.station.handlers.redis_handler import RedisHandler
from src.station.handlers.data_handler import MeshtasticDataHandler
from src.station.utils.constants import RedisConst, DisplayConst, DeviceConst, LoggingConst

# Initialize asyncio queue for Redis updates
redis_update_queue = asyncio.Queue()

def parse_arguments():
    """Parse command-line arguments with enhanced logging options."""
    parser = argparse.ArgumentParser(
        description="Meshtastic Console",
        formatter_class=argparse.RawDescriptionHelpFormatter,
        epilog="""
Examples:
  %(prog)s --device /dev/ttyACM0                    # Use default INFO level
  %(prog)s --log INFO,PACKET                        # Show INFO and PACKET messages
  %(prog)s --log DEBUG --threshold                  # Show DEBUG and above
  %(prog)s --log PACKET,REDIS --no-file-logging     # Show only PACKET and REDIS, console only
        """
    )
    
    # Device configuration
    parser.add_argument(
        "--device",
        type=str,
        default=DeviceConst.DEFAULT_PORT_LINUX,        
        help=f"Serial interface device (default: {DeviceConst.DEFAULT_PORT_LINUX})"
    )
    
    # Logging configuration
    log_group = parser.add_argument_group('Logging Options')
    log_group.add_argument(
        "--log",
        type=str,
        default=LoggingConst.DEFAULT_LEVEL,
        help=f"Comma-separated list of log levels to include. Available levels: {', '.join(get_available_levels())}"
    )
    log_group.add_argument(
        "--threshold",
        action="store_true",
        help="Treat log level as threshold (show all messages at or above specified level)"
    )
    log_group.add_argument(
        "--no-file-logging",
        action="store_true",
        help="Disable logging to file"
    )
    
    # Other options
    parser.add_argument(
        "--display-redis",
        action="store_true",
        help="Display Redis data and exit without connecting to the serial device"
    )
    parser.add_argument(
        "--debugging",
        action="store_true",
        help="Print diagnostic debugging statements"
    )
    
    # Configuration
    parser.add_argument(
        "--config",
        type=str,
        help="Path to configuration file"
    )
    
    # Redis configuration
    parser.add_argument(
        "--redis-host",
        type=str,
        help="Redis host (overrides config)"
    )
    parser.add_argument(
        "--redis-port",
        type=int,
        help="Redis port (overrides config)"
    )
    
    args = parser.parse_args()
    
    # Convert comma-separated log levels to list
    args.log_levels = [level.strip() for level in args.log.split(",")]
    
    return args

async def display_stored_data(data_handler):
    """Display previously stored data."""
    # Display nodes
    print("\n--- Previously Saved Nodes ---")  # Always print headers
    logger.debug("Attempting to retrieve formatted nodes...")
    nodes = await data_handler.get_formatted_nodes()
    logger.debug(f"Retrieved {len(nodes) if nodes else 0} nodes")
    if not nodes:
        print("[No nodes found]")
    else:
        for node in sorted(nodes, key=lambda x: x['timestamp']):
            print(f"[{node['timestamp']}] Node {node['id']}: {node['name']}")

    # Display messages
    print("\n--- Previously Saved Messages ---")
    logger.debug("Attempting to retrieve formatted messages...")
    messages = await data_handler.get_formatted_messages()
    logger.debug(f"Retrieved {len(messages) if messages else 0} messages")
    if not messages:
        print("[No messages found]")
    else:
        for msg in sorted(messages, key=lambda x: x['timestamp']):
            print(f"[{msg['timestamp']}] {msg['from']} -> {msg['to']}: {msg['text']}")

    # Display device telemetry
    print("\n--- Previously Saved Device Telemetry ---")
    logger.debug("Attempting to retrieve device telemetry...")
    device_telemetry = await data_handler.get_formatted_device_telemetry()
    logger.debug(f"Retrieved {len(device_telemetry) if device_telemetry else 0} device telemetry records")
    if not device_telemetry:
        print("[No device telemetry found]")
    else:
        for tel in sorted(device_telemetry, key=lambda x: x['timestamp'])[-DeviceConst.MAX_DEVICE_TELEMETRY:]:  # Last 10 entries
            print(f"[{tel['timestamp']}] {tel['from_id']}: battery={tel['battery']}%, voltage={tel['voltage']}V")

    # Display network telemetry
    print("\n--- Previously Saved Network Telemetry ---")
    logger.debug("Attempting to retrieve network telemetry...")
    network_telemetry = await data_handler.get_formatted_network_telemetry()
    logger.debug(f"Retrieved {len(network_telemetry) if network_telemetry else 0} network telemetry records")
    if not network_telemetry:
        print("[No network telemetry found]")
    else:
        for tel in sorted(network_telemetry, key=lambda x: x['timestamp'])[-DisplayConst.MAX_NETWORK_TELEMETRY:]:  # Last 5 entries
            print(f"[{tel['timestamp']}] {tel['from_id']}: {tel['online_nodes']}/{tel['total_nodes']} nodes online")


def on_text_message(packet, interface):
    """Callback for text messages."""
    logger.packet(f"on_text_message: {packet}")
    try:
        redis_update_queue.put_nowait({
            "type": "text",
            "packet": packet
        })
    except Exception as e:
        logger.error(f"Error in text message callback: {e}", exc_info=True)

def on_node_message(packet, interface):
    """Callback for node messages."""
    logger.packet(f"on_node_message: {packet}")
    try:
        redis_update_queue.put_nowait({
            "type": "node",
            "packet": packet
        })
    except Exception as e:
        logger.error(f"Error in node message callback: {e}", exc_info=True)

def on_telemetry_message(packet, interface):
    """Callback for telemetry messages."""
    logger.packet(f"on_telemetry_message: {packet}")
    try:
        redis_update_queue.put_nowait({
            "type": "telemetry",
            "packet": packet
        })
    except Exception as e:
        logger.error(f"Error in telemetry callback: {e}", exc_info=True)

def suggest_available_ports():
    """List available serial ports."""
    try:
        logger.info("Available ports:")
        ports = list(serial.tools.list_ports.comports())
        if ports:
            for port in ports:
                logger.info(f"  - {port.device}")
        else:
            logger.info("  No serial ports detected.")
    except Exception as e:
        logger.error(f"Cannot list available ports: {e}")

async def redis_dispatcher(data_handler):
    """Process Redis updates from the queue."""
    try:
        logger.info("Redis dispatcher task started.")
        last_size = 0
        while True:
            try:
                current_size = redis_update_queue.qsize()
                if current_size != last_size:
                    logger.debug(f"Queue size changed to: {current_size}")
                    last_size = current_size

                # Use a shorter timeout to prevent hanging
                try:
                    update = await asyncio.wait_for(redis_update_queue.get(), timeout=RedisConst.QUEUE_TIMEOUT)
                    logger.debug(f"Received update type: {update['type']}")
                    
                    # Process the packet
                    await data_handler.process_packet(update["packet"], update["type"])
                    redis_update_queue.task_done()
                except asyncio.TimeoutError:
                    # Periodic heartbeat
                    logger.debug("Dispatcher heartbeat - no updates")
<<<<<<< HEAD
                    await asyncio.sleep(RedisConst.HEARTBEAT_INTERVAL)
=======
                    await asyncio.sleep(15.0)
>>>>>>> eb43f3e3
                    continue
                    
            except Exception as e:
                logger.error(f"Error in dispatcher: {e}", exc_info=True)
                redis_update_queue.task_done()
                await asyncio.sleep(RedisConst.ERROR_SLEEP)  # Prevent tight error loops
                
    except asyncio.CancelledError:
        logger.info("Dispatcher received cancellation signal")
        # Process remaining updates during shutdown
        remaining = redis_update_queue.qsize()
        if remaining > 0:
            logger.info(f"Processing {remaining} remaining updates during shutdown")
            while not redis_update_queue.empty():
                update = redis_update_queue.get_nowait()
                try:
                    await data_handler.process_packet(update["packet"], update["type"])
                except Exception as e:
                    logger.error(f"Error processing remaining update: {e}")
                finally:
                    redis_update_queue.task_done()
        logger.debug("Redis dispatcher completed final updates")
        raise  # Re-raise to ensure proper task cleanup

async def main():
    """Main function to set up the Meshtastic listener."""
    # Parse arguments and set up logging
    args = parse_arguments()
    
    global logger
    logger = configure_logger(
        name=__name__,
        log_levels=args.log_levels,
        use_threshold=args.threshold,
        log_file=None if args.no_file_logging else LoggingConst.DEFAULT_FILE,
        debugging=args.debugging
    )

    # First step: load config if specified
    config = None
    if args.config:
        config = BaseStationConfig.load(path=args.config, logger=logger)
    else:
        config = BaseStationConfig.load(logger=logger)
        logger.debug(f"Loaded default config from known locations")

    logger.debug(f"Config contains: redis.host={config.redis.host}, redis.port={config.redis.port}")


    # Initialize handlers
    try:
        redis_handler = RedisHandler(
<<<<<<< HEAD
            host=config.redis.host if config else RedisConst.DEFAULT_HOST,
            port=config.redis.port if config else RedisConst.DEFAULT_PORT,
            logger=logger
        )    
=======
            host=config.redis.host if config else "localhost",
            port=config.redis.port if config else 6379,
            logger=logger)    

>>>>>>> eb43f3e3
        if not await redis_handler.verify_connection():
            logger.error(f"Could not connect to Redis at {config.redis.host if config else 'localhost'}:"
                        f"{config.redis.port if config else RedisConst.DEFAULT_PORT}")
            logger.error("Please check Redis configuration and ensure Redis server is running")
            if args.debugging:
                logger.debug("See above for connection error details")
            return  # Exit gracefully
    except Exception as e:
        logger.error(f"Unexpected error initializing Redis: {e}")
        if args.debugging:
            logger.debug("Initialization error details:", exc_info=True)
        return  # Exit gracefully


    data_handler = MeshtasticDataHandler(redis_handler, logger=logger)

    # Display Redis data and exit if requested
    if args.display_redis:
        logger.info("Displaying Redis data ...")
        await display_stored_data(data_handler)
        await redis_handler.close()
        return

    # Initialize device connection
    try:
        interface = SerialInterface(args.device)
        logger.debug(f"Connected to serial device: {args.device}")
    except FileNotFoundError:
        logger.error(f"Cannot connect to serial device {args.device}: Device not found.")
        suggest_available_ports()
        await redis_handler.close()
        return
    except Exception as e:
        logger.error(f"Cannot connect to serial device {args.device}: {e}")
        suggest_available_ports()
        await redis_handler.close()
        return

    # Display stored data
    await display_stored_data(data_handler)

    # Subscribe to message topics
    pub.subscribe(on_text_message, "meshtastic.receive.text")
    pub.subscribe(on_node_message, "meshtastic.receive.user")
    pub.subscribe(on_telemetry_message, "meshtastic.receive.telemetry")
    logger.info("Subscribed to text, user, and telemetry messages.")

    # Start Redis dispatcher
    dispatcher_task = asyncio.create_task(redis_dispatcher(data_handler))
    logger.debug(f"Created redis_dispatcher task: {dispatcher_task}")

    try:
        logger.info("Listening for messages... Press Ctrl+C to exit.")
        await dispatcher_task
    except KeyboardInterrupt:
        logger.info("Shutdown initiated...")
        dispatcher_task.cancel()
        try:
            await dispatcher_task  # Wait for task to finish processing queue
        except asyncio.CancelledError:
            pass  # Expected during shutdown
    finally:
        interface.close()
        await redis_handler.close()
        logger.info("Interface closed.")


if __name__ == "__main__":
    try:
        asyncio.run(main())
    except KeyboardInterrupt:
        logger.info("Program terminated.")<|MERGE_RESOLUTION|>--- conflicted
+++ resolved
@@ -24,6 +24,7 @@
 from src.station.handlers.redis_handler import RedisHandler
 from src.station.handlers.data_handler import MeshtasticDataHandler
 from src.station.utils.constants import RedisConst, DisplayConst, DeviceConst, LoggingConst
+from src.station.config.base_config import BaseStationConfig
 
 # Initialize asyncio queue for Redis updates
 redis_update_queue = asyncio.Queue()
@@ -223,11 +224,7 @@
                 except asyncio.TimeoutError:
                     # Periodic heartbeat
                     logger.debug("Dispatcher heartbeat - no updates")
-<<<<<<< HEAD
                     await asyncio.sleep(RedisConst.HEARTBEAT_INTERVAL)
-=======
-                    await asyncio.sleep(15.0)
->>>>>>> eb43f3e3
                     continue
                     
             except Exception as e:
@@ -280,17 +277,10 @@
     # Initialize handlers
     try:
         redis_handler = RedisHandler(
-<<<<<<< HEAD
             host=config.redis.host if config else RedisConst.DEFAULT_HOST,
             port=config.redis.port if config else RedisConst.DEFAULT_PORT,
             logger=logger
         )    
-=======
-            host=config.redis.host if config else "localhost",
-            port=config.redis.port if config else 6379,
-            logger=logger)    
-
->>>>>>> eb43f3e3
         if not await redis_handler.verify_connection():
             logger.error(f"Could not connect to Redis at {config.redis.host if config else 'localhost'}:"
                         f"{config.redis.port if config else RedisConst.DEFAULT_PORT}")
