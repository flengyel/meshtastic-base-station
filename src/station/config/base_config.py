--- conflicted
+++ resolved
@@ -1,4 +1,3 @@
-<<<<<<< HEAD
 # base_config.py
 #
 # Copyright (C) 2025 Florian Lengyel WM2D
@@ -16,9 +15,6 @@
 # You should have received a copy of the GNU General Public License
 # along with this program. If not, see <https://www.gnu.org/licenses/>.
 
-=======
-import logging
->>>>>>> eb43f3e3
 from dataclasses import dataclass, field
 from typing import Optional, Dict, Any
 from pathlib import Path
